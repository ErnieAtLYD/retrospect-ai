// src/services/AnalysisManager.ts

import { Notice } from "obsidian";
import { AIService } from "./AIService";
import { PrivacyManager } from "./PrivacyManager";
import { CacheManager } from "./CacheManager";
import RetrospectAI from "../main";
import { ReflectionMemoryManager } from "./ReflectionMemoryManager";
import { CommentaryView } from "../views/CommentaryView";
import { LoggingService } from "./LoggingService";

export type AnalysisStyle = "direct" | "gentle";

export interface AnalysisResult {
	content: string;
	timestamp: number;
	noteId?: string;
	noteName?: string;
}

// Alias for NoteAnalysis to maintain compatibility with CommentaryView
export type NoteAnalysis = AnalysisResult;

export interface AnalysisRequest {
	content: string;
	template: string;
	style: AnalysisStyle;
}

export class AnalysisError extends Error {
	constructor(message: string, public readonly code: string) {
		super(message);
		this.name = "AnalysisError";
	}
}

/**
 * Manages content analysis using AI services with caching and reflection storage.
 * Provides a clean interface for analyzing note content with various AI providers,
 * while handling privacy concerns, caching results, and storing reflections.
 */
export class AnalysisManager {
	private readonly cacheManager: CacheManager<AnalysisResult>;
	private readonly plugin: RetrospectAI;
	private readonly aiService: AIService;
	private readonly privacyManager: PrivacyManager;
	private readonly reflectionMemoryManager: ReflectionMemoryManager | null;
	private analysisHistory: AnalysisResult[] = [];
	private readonly logger?: LoggingService;

	constructor(
		plugin: RetrospectAI,
		aiService: AIService,
		privacyManager: PrivacyManager,
		reflectionMemoryManager: ReflectionMemoryManager | null = null,
		cacheTTLMinutes = 60,
		cacheMaxSize = 100,
		logger?: LoggingService
	) {
		if (!plugin) {
			throw new AnalysisError("Plugin instance is required", "MISSING_PLUGIN");
		}
		if (!aiService) {
			throw new AnalysisError("AI Service is required", "MISSING_AI_SERVICE");
		}
		if (!privacyManager) {
			throw new AnalysisError("Privacy Manager is required", "MISSING_PRIVACY_MANAGER");
		}
		if (cacheTTLMinutes <= 0) {
			throw new AnalysisError("Cache TTL must be positive", "INVALID_CACHE_TTL");
		}
		if (cacheMaxSize <= 0) {
			throw new AnalysisError("Cache max size must be positive", "INVALID_CACHE_SIZE");
		}

		this.logger = logger;
		this.plugin = plugin;
		this.aiService = aiService;
		this.privacyManager = privacyManager;
		this.reflectionMemoryManager = reflectionMemoryManager;
		this.cacheManager = new CacheManager<AnalysisResult>(cacheTTLMinutes, cacheMaxSize);

		this.logger?.debug("AnalysisManager initialized successfully");
	}

	/**
	 * Handle an error by displaying a notice and logging the error
	 * @param error The error to handle
	 * @param fallbackMessage The fallback message to display if the error is not an AnalysisError
	 */
	private handleError(error: unknown, fallbackMessage: string): void {
		if (error instanceof AnalysisError) {
			new Notice(error.message);
		} else {
			new Notice(fallbackMessage);
			this.logger?.error(fallbackMessage, error);
		}
	}

	/**
	 * Validate the analysis request
	 * @param request The analysis request to validate
	 * @throws AnalysisError If the request is invalid
	 */
	private validateRequest(request: AnalysisRequest): void {
		if (!request.content?.trim()) {
			throw new AnalysisError("Content cannot be empty", "EMPTY_CONTENT");
		}
		if (request.content.trim().length < 20) {
			throw new AnalysisError(
				"Content must be at least 20 characters",
				"INSUFFICIENT_CONTENT"
			);
		}
		if (!request.template?.trim()) {
			throw new AnalysisError(
				"Analysis template is required",
				"MISSING_TEMPLATE"
			);
		}
		if (!request.style || !["direct", "gentle"].includes(request.style)) {
			throw new AnalysisError(
				"Invalid communication style",
				"INVALID_STYLE"
			);
		}
	}

	/**
	 * Analyzes note content using AI services with caching and reflection storage.
	 * 
	 * @param content The content of the note to analyze
	 * @param template The template to use for the analysis
	 * @param style The communication style for the analysis
	 * @param noteId Optional ID of the note
	 * @param noteName Optional name of the note
	 * @returns Promise resolving to the analysis result
	 */
	async analyzeContent(
		content: string,
		template: string,
		style: AnalysisStyle,
		noteId?: string,
		noteName?: string
	): Promise<AnalysisResult> {
		try {
<<<<<<< HEAD
			this.logger?.debug("Starting content analysis");
=======
>>>>>>> 6256611a
			const request: AnalysisRequest = { content, template, style };
			this.validateRequest(request);

			const sanitizedContent = this.privacyManager.removePrivateSections(content);
			const cacheKey = this.cacheManager.generateKey(sanitizedContent, template, style);

			// Check cache first
			const cachedResult = await this.getCachedResult(cacheKey, noteId, noteName);
			if (cachedResult) {
				return cachedResult;
			}

			// Perform analysis
			const analysisResult = await this.performAnalysis(
				sanitizedContent,
				template,
				style,
				noteId,
				noteName
			);

			// Post-processing
			await this.postProcessAnalysis(analysisResult, cacheKey, content);

			return analysisResult;
		} catch (error) {
			this.handleError(error, "An unexpected error occurred during analysis");
			throw error;
		}
	}

	/**
	 * Check if a cached result exists and return it if found
	 */
	private async getCachedResult(
		cacheKey: string,
		noteId?: string,
		noteName?: string
	): Promise<AnalysisResult | null> {
		if (!this.plugin.settings.cacheEnabled) {
			return null;
		}

		const cachedResult = this.cacheManager.get(cacheKey);
		if (cachedResult) {
			this.addToHistory(cachedResult);
			await this.updateSidePanel(cachedResult.content, noteId, noteName);
			return cachedResult;
		}

		return null;
	}

	/**
	 * Perform the actual AI analysis
	 */
	private async performAnalysis(
		sanitizedContent: string,
		template: string,
		style: AnalysisStyle,
		noteId?: string,
		noteName?: string
	): Promise<AnalysisResult> {
		if (!template) {
			throw new AnalysisError("Template cannot be empty", "EMPTY_TEMPLATE");
		}

		this.logger?.debug(`Using analysis template: ${template}`);

		const interpolatedTemplate = template.replace(/{{content}}/g, sanitizedContent);
		this.logger?.debug(`Interpolated template: ${interpolatedTemplate}`);

		const result = await this.aiService.analyze(sanitizedContent, interpolatedTemplate, style);
		this.logger?.debug(`Analysis result: ${result}`);

		return {
			content: result,
			timestamp: Date.now(),
			noteId,
			noteName,
		};
	}

	/**
	 * Handle post-analysis processing including caching, history, and reflection storage
	 */
	private async postProcessAnalysis(
		analysisResult: AnalysisResult,
		cacheKey: string,
		originalContent: string
	): Promise<void> {
		// Cache result if enabled
		if (this.plugin.settings.cacheEnabled) {
			this.cacheManager.set(cacheKey, analysisResult);
		}

		// Add to analysis history
		this.addToHistory(analysisResult);

		// Store in ReflectionMemoryManager if available
		await this.storeReflection(analysisResult, originalContent);

		// Update side panel
		await this.updateSidePanel(
			analysisResult.content,
			analysisResult.noteId,
			analysisResult.noteName
		);
	}

	/**
	 * Store reflection in memory manager if available
	 */
	private async storeReflection(
		analysisResult: AnalysisResult,
		originalContent: string
	): Promise<void> {
		if (!this.reflectionMemoryManager || !analysisResult.noteId) {
			return;
		}

		try {
			const tags = this.extractTags(originalContent);
			const keywords = this.extractKeywords(analysisResult.content);
			const formattedDate = new Date().toISOString().split("T")[0];

			await this.reflectionMemoryManager.addReflection({
				date: formattedDate,
				sourceNotePath: analysisResult.noteId,
				reflectionText: analysisResult.content,
				tags,
				keywords,
			});
		} catch (error) {
			this.logger?.error("Failed to store reflection in memory manager:", error);
		}
	}

	/**
	 * Extract tags from note content
	 * @param noteContent The content to extract tags from
	 * @returns Array of extracted tags
	 */
	private extractTags(noteContent: string): string[] {
		// Extract #tags from the note content
		const tagRegex = /#([a-zA-Z0-9_-]+)/g;
		const tags: string[] = [];
		let match;

		while ((match = tagRegex.exec(noteContent)) !== null) {
			if (match[1]) {
				tags.push(match[1]);
			}
		}

		// Return unique tags
		return [...new Set(tags)];
	}

	/**
	 * Extract keywords from reflection text
	 * @param reflectionText The text to extract keywords from
	 * @returns Array of extracted keywords
	 */
	private extractKeywords(reflectionText: string): string[] {
		// Simple implementation - extract important words as keywords
		// In a real implementation, you might use NLP or other techniques
		const words = reflectionText.split(/\s+/);
		const keywords = words
			.filter((word) => word.length > 3)
			.map((word) => word.replace(/[^\w]/g, ""))
			.filter(Boolean);

		// Return unique keywords (up to 10)
		return [...new Set(keywords)].slice(0, 10);
	}

	/**
	 * Update the side panel with the analysis result
	 * @param content The content of the analysis
	 * @param noteId The ID of the note
	 * @param noteName The name of the note
	 */
	private async updateSidePanel(
		content: string,
		noteId?: string,
		noteName?: string
	): Promise<void> {
		try {
			await this.plugin.uiManager.activateView();

			const leaves =
				this.plugin.app.workspace.getLeavesOfType("commentary-view");
			if (leaves.length === 0) {
				throw new AnalysisError(
					"No commentary view found",
					"MISSING_VIEW"
				);
			}

			const { view } = leaves[0];
			// Check if the view is a CommentaryView with updateContent method
			if (!view || !(view instanceof CommentaryView)) {
				throw new AnalysisError(
					"Invalid commentary view",
					"INVALID_VIEW"
				);
			}

			// Cast the view to the correct type
			view.updateContent(content, noteId, noteName);
		} catch (error) {
			this.handleError(error, "Failed to update side panel");
		}
	}


	/**
	 * Clear the cache
	 */
	clearCache(): void {
		this.cacheManager.clear();
	}

	/**
	 * Toggle cache enabled/disabled
	 */
	toggleCache(enabled: boolean): void {
		this.plugin.settings.cacheEnabled = enabled;
	}

	/**
	 * Get cache statistics including size and TTL
	 * @returns Object containing cache size and TTL information
	 */
	getCacheStats(): { size: number; ttl: number } {
		return {
			size: this.cacheManager.getSize(),
			ttl: this.cacheManager.getTTL(),
		};
	}

	/**
	 * Get the analysis history
	 * @returns Array of analysis results
	 */
	getAnalysisHistory(): AnalysisResult[] {
		return this.analysisHistory;
	}

	/**
	 * Add an analysis result to the history
	 * @param result The analysis result to add
	 */
	addToHistory(result: AnalysisResult): void {
		if (!result.noteId) return;

		// Remove any existing analysis for this note
		this.analysisHistory = this.analysisHistory.filter(
			(item) => item.noteId !== result.noteId
		);

		// Add the new analysis
		this.analysisHistory.push(result);

		// Sort by most recent first
		this.analysisHistory.sort((a, b) => b.timestamp - a.timestamp);

		// Limit history to 20 items
		if (this.analysisHistory.length > 20) {
			this.analysisHistory = this.analysisHistory.slice(0, 20);
		}
	}


	/**
	 * Get an analysis result by note ID
	 * @param noteId The ID of the note
	 * @returns The analysis result or undefined if not found
	 */
	getAnalysisForNote(noteId: string): AnalysisResult | undefined {
		return this.analysisHistory.find((item) => item.noteId === noteId);
	}
}<|MERGE_RESOLUTION|>--- conflicted
+++ resolved
@@ -144,10 +144,7 @@
 		noteName?: string
 	): Promise<AnalysisResult> {
 		try {
-<<<<<<< HEAD
-			this.logger?.debug("Starting content analysis");
-=======
->>>>>>> 6256611a
+
 			const request: AnalysisRequest = { content, template, style };
 			this.validateRequest(request);
 
