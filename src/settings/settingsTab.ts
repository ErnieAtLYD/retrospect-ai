--- conflicted
+++ resolved
@@ -31,35 +31,9 @@
 		}
 	}
 
-<<<<<<< HEAD
 	/**
 	 * Creates the AI provider selection settings
 	 */
-=======
-	display(): void {
-		const { containerEl } = this;
-		containerEl.empty();
-
-		// Create section headings
-		containerEl.createEl('h2', { text: 'AI Provider Settings' });
-		this.createProviderSettings(containerEl);
-		
-		containerEl.createEl('h2', { text: 'Analysis Settings' });
-		this.createAnalysisSettings(containerEl);
-		
-		containerEl.createEl('h2', { text: 'Cache Settings' });
-		this.createCacheSettings(containerEl);
-		
-		containerEl.createEl('h2', { text: 'Logging Settings' });
-		this.createLoggingSettings(containerEl);
-		
-		containerEl.createEl('h2', { text: 'Templates' });
-		this.createTemplateSettings(containerEl);
-		
-		this.addCustomStyles(containerEl);
-	}
-	
->>>>>>> ac851099
 	private createProviderSettings(containerEl: HTMLElement): void {
 		new Setting(containerEl)
 			.setName("AI Provider")
@@ -79,7 +53,6 @@
 					})
 			);
 
-<<<<<<< HEAD
 		// Provider-specific settings
 		if (this.plugin.settings.aiProvider === "ollama") {
 			new Setting(containerEl)
@@ -92,26 +65,10 @@
 						.onChange(async (value) => {
 							await this.saveSettingsWithFeedback(async () => {
 								this.plugin.settings.ollamaHost = value;
-=======
-		if (this.plugin.settings.aiProvider === "openai") {
-			new Setting(containerEl)
-				.setName("OpenAI Model")
-				.setDesc("Choose the OpenAI model to use")
-				.addDropdown((dropdown) =>
-					dropdown
-						.addOption("gpt-3.5-turbo", "GPT-3.5 Turbo")
-						.addOption("gpt-4", "GPT-4")
-						.addOption("gpt-4o", "GPT-4o")
-						.setValue(this.plugin.settings.openaiModel)
-						.onChange(async (value) => {
-							await this.saveSettingsWithFeedback(async () => {
-								this.plugin.settings.openaiModel = value;
->>>>>>> ac851099
 								await this.plugin.saveSettings();
 							});
 						})
 				);
-<<<<<<< HEAD
 				
 			// Add Ollama model selection
 			new Setting(containerEl)
@@ -131,9 +88,6 @@
 		}
 
 		if (this.plugin.settings.aiProvider === "openai") {
-=======
-
->>>>>>> ac851099
 			new Setting(containerEl)
 				.setName("API Key")
 				.setDesc("Enter your OpenAI API key")
@@ -148,7 +102,6 @@
 							});
 						})
 				);
-<<<<<<< HEAD
 				
 			// Add OpenAI model selection
 			new Setting(containerEl)
@@ -163,42 +116,6 @@
 						.onChange(async (value) => {
 							await this.saveSettingsWithFeedback(async () => {
 								this.plugin.settings.openaiModel = value;
-=======
-		} else if (this.plugin.settings.aiProvider === "ollama") {
-			new Setting(containerEl)
-				.setName("Ollama Host")
-				.setDesc("The URL of your Ollama instance")
-				.addText((text) =>
-					text
-						.setPlaceholder("http://localhost:11434")
-						.setValue(this.plugin.settings.ollamaHost)
-						.onChange(async (value) => {
-							await this.saveSettingsWithFeedback(async () => {
-								this.plugin.settings.ollamaHost = value;
->>>>>>> ac851099
-								await this.plugin.saveSettings();
-							});
-						})
-				);
-<<<<<<< HEAD
-		}
-	}
-
-	/**
-	 * Creates the analysis behavior settings
-	 */
-=======
-
-			new Setting(containerEl)
-				.setName("Ollama Model")
-				.setDesc("The model to use with Ollama")
-				.addText((text) =>
-					text
-						.setPlaceholder("deepseek-r1:latest")
-						.setValue(this.plugin.settings.ollamaModel)
-						.onChange(async (value) => {
-							await this.saveSettingsWithFeedback(async () => {
-								this.plugin.settings.ollamaModel = value;
 								await this.plugin.saveSettings();
 							});
 						})
@@ -206,7 +123,9 @@
 		}
 	}
 
->>>>>>> ac851099
+	/**
+	 * Creates the analysis behavior settings
+	 */
 	private createAnalysisSettings(containerEl: HTMLElement): void {
 		new Setting(containerEl)
 			.setName("Analysis Schedule")
@@ -258,12 +177,9 @@
 			);
 	}
 
-<<<<<<< HEAD
 	/**
 	 * Creates the cache settings
 	 */
-=======
->>>>>>> ac851099
 	private createCacheSettings(containerEl: HTMLElement): void {
 		new Setting(containerEl)
 			.setName('Cache Duration')
@@ -297,12 +213,6 @@
 					})
 			);
 	}
-<<<<<<< HEAD
-
-	/**
-	 * Creates the template settings with text areas
-	 */
-=======
 	
 	private createLoggingSettings(containerEl: HTMLElement): void {
 		new Setting(containerEl)
@@ -338,7 +248,6 @@
 			);
 	}
 
->>>>>>> ac851099
 	private createTemplateSettings(containerEl: HTMLElement): void {
 		new Setting(containerEl)
 			.setName("Daily Reflection Template")
@@ -380,15 +289,10 @@
 			});
 	}
 
-<<<<<<< HEAD
 	/**
 	 * Adds custom styles for the settings
 	 */
 	private addCustomStyles(containerEl: HTMLElement): void {
-=======
-	private addCustomStyles(containerEl: HTMLElement): void {
-		// Add custom styles for the textarea
->>>>>>> ac851099
 		const styleEl = document.createElement("style");
 		styleEl.innerHTML = `
 			.reflection-template-input {
@@ -401,7 +305,6 @@
 		`;
 		containerEl.appendChild(styleEl);
 	}
-<<<<<<< HEAD
 
 	/**
 	 * Displays the settings UI.
@@ -426,6 +329,4 @@
 		// Add custom styles
 		this.addCustomStyles(containerEl);
 	}
-=======
->>>>>>> ac851099
 }