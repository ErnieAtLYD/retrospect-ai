--- conflicted
+++ resolved
@@ -233,11 +233,7 @@
 			this.plugin.settings,
 			this.analysisManager as AnalysisManager,
 			this.logger as LoggingService,
-<<<<<<< HEAD
 			this.plugin.reflectionMemoryManager // Add the ReflectionMemoryManager
-=======
-			this.plugin.reflectionMemoryManager
->>>>>>> 7d6c7e32
 		);
 	}
 
