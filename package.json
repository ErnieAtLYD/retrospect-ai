{
	"name": "obsidian-sample-plugin",
	"version": "1.0.0",
	"description": "This is a sample plugin for Obsidian (https://obsidian.md)",
	"main": "main.js",
	"scripts": {
		"dev": "node esbuild.config.mjs",
		"build": "tsc -noEmit -skipLibCheck && node esbuild.config.mjs production",
		"version": "node version-bump.mjs && git add manifest.json versions.json",
<<<<<<< HEAD
		"test": "jest"
=======
		"test": "jest",
		"test:watch": "jest --watch",
		"test:coverage": "jest --coverage"
>>>>>>> 034c8d6f
	},
	"keywords": [],
	"author": "",
	"license": "MIT",
	"devDependencies": {
		"@types/jest": "^29.5.5",
		"@types/node": "^16.11.6",
		"@typescript-eslint/eslint-plugin": "5.29.0",
		"@typescript-eslint/parser": "5.29.0",
		"builtin-modules": "3.3.0",
		"esbuild": "0.17.3",
		"jest": "^29.7.0",
		"obsidian": "^1.7.2",
		"ts-jest": "^29.1.1",
		"tslib": "2.4.0",
		"typescript": "4.7.4",
		"@types/jest": "^29.0.0",
		"jest": "^29.0.0",
		"ts-jest": "^29.0.0"
	},
	"dependencies": {
		"openai": "^4.83.0"
	}
}<|MERGE_RESOLUTION|>--- conflicted
+++ resolved
@@ -7,13 +7,9 @@
 		"dev": "node esbuild.config.mjs",
 		"build": "tsc -noEmit -skipLibCheck && node esbuild.config.mjs production",
 		"version": "node version-bump.mjs && git add manifest.json versions.json",
-<<<<<<< HEAD
-		"test": "jest"
-=======
 		"test": "jest",
 		"test:watch": "jest --watch",
 		"test:coverage": "jest --coverage"
->>>>>>> 034c8d6f
 	},
 	"keywords": [],
 	"author": "",
