{
  "compilerOptions": {
    "baseUrl": "src",
    "target": "es6",
    "lib": ["dom", "dom.iterable", "esnext"],
    "allowJs": true,
    "skipLibCheck": true,
    "strict": true,
    "noEmit": true,
    "esModuleInterop": true,
    "module": "esnext",
    "moduleResolution": "node",
    "resolveJsonModule": true,
    "isolatedModules": true,
    "jsx": "react-jsx",
    "incremental": true,
<<<<<<< HEAD
    "types": ["jest", "node"],
=======
    "types": ["jest", "obsidian-typings"],
>>>>>>> 7d6c7e32
    "plugins": [
      {
        "name": "next"
      }
    ],
    "paths": {
      "@/*": ["./src/*"]
    }
  },
  "include": [
    "**/*.ts",
    "**/*.tsx",
    "jest.config.ts",
    "jest.setup.ts",
    "src/**/*.ts",
    "src/**/*.tsx",
    "src/__tests__/**/*.ts",
    "src/__tests__/**/*.tsx"
  ],
  "exclude": ["node_modules"]
}<|MERGE_RESOLUTION|>--- conflicted
+++ resolved
@@ -14,11 +14,7 @@
     "isolatedModules": true,
     "jsx": "react-jsx",
     "incremental": true,
-<<<<<<< HEAD
-    "types": ["jest", "node"],
-=======
     "types": ["jest", "obsidian-typings"],
->>>>>>> 7d6c7e32
     "plugins": [
       {
         "name": "next"
